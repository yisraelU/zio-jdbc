--- conflicted
+++ resolved
@@ -95,13 +95,6 @@
   def where(predicate: SqlFragment)(implicit ev: A <:< ZResultSet): SqlFragment =
     self ++ Sql.where ++ predicate
 
-<<<<<<< HEAD
-  def and(right: SqlFragment*)(implicit ev: A <:< ZResultSet): SqlFragment =
-    self ++ Sql.and ++ intersperse(Sql.and, right)
-
-  def or(right: SqlFragment*)(implicit ev: A <:< ZResultSet): SqlFragment =
-    self ++ Sql.or ++ intersperse(Sql.or, right)
-=======
   def or(first: SqlFragment, rest: SqlFragment*)(implicit ev: A <:< ZResultSet): SqlFragment =
     or(first +: rest)
 
@@ -122,7 +115,7 @@
 
   def in[B](bs: Iterable[B])(implicit encode: JdbcEncoder[B], ev: A <:< ZResultSet): SqlFragment =
     in0(Sql.in, bs)
->>>>>>> b5a24235
+
 
   def notIn[B](b: B, bs: B*)(implicit encode: JdbcEncoder[B], ev: A <:< ZResultSet): SqlFragment =
     notIn(b +: bs)
@@ -174,19 +167,6 @@
     }
 
   private[jdbc] val identityFn: ZResultSet => ZResultSet = a => a
-<<<<<<< HEAD
-  private[jdbc] val values                               = sql""" VALUES """
-  private[jdbc] val lparen                               = sql"""("""
-  private[jdbc] val rparen                               = sql""")"""
-  private[jdbc] val comma                                = sql""","""
-  private[jdbc] val nullLiteral                          = sql""" NULL """
-  private[jdbc] val where                                = sql""" WHERE """
-  private[jdbc] val and                                  = sql""" AND """
-  private[jdbc] val or                                   = sql""" OR """
-  private[jdbc] val not                                  = sql""" NOT"""
-  private[jdbc] val in                                   = sql""" IN"""
-  private[jdbc] val notIn                                = sql""" NOT IN"""
-=======
   private[jdbc] val values                               = sql" VALUES "
   private[jdbc] val lparen                               = sql"("
   private[jdbc] val rparen                               = sql")"
@@ -198,5 +178,4 @@
   private[jdbc] val not                                  = sql" NOT "
   private[jdbc] val in                                   = sql" IN "
   private[jdbc] val notIn                                = sql" NOT IN "
->>>>>>> b5a24235
 }